--- conflicted
+++ resolved
@@ -45,13 +45,8 @@
 
     private static final int ALARM_GET = 0x04;
     private static final int ALARM_REPORT = 0x05;
-<<<<<<< HEAD
-    private static final int ALARM_SUPPORTED_GET = 0x06;
-    private static final int ALARM_SUPPORTED_REPORT = 0x07;
-=======
-    private static final int ALARM_GET_SUPPORTED = 0x07;
+    private static final int ALARM_SUPPORTED_GET = 0x07;
     private static final int ALARM_SUPPORTED_REPORT = 0x08;
->>>>>>> dff01786
 
     private final Map<AlarmType, Alarm> alarms = new HashMap<AlarmType, Alarm>();
 
